--- conflicted
+++ resolved
@@ -318,15 +318,9 @@
 .blur-preview-image {
   display: block;
   padding: 4px 8px;
-<<<<<<< HEAD
   transition: filter 0.3s ease;
 }
 
 .blur-preview-image:hover {
   filter: blur(0px) !important;
-=======
-  background: white;
-  border-radius: 4px;
-  transition: filter 0.3s ease;
->>>>>>> 977c5928
 }